from setuptools import setup, find_packages


def parse_requirements(filename: str) -> list[str]:
    with open(filename, "r") as file:
        return [line.strip() for line in file if line.strip() and not line.startswith("#")]


with open('README.md', 'r') as f:
    long_description = f.read()


setup(
    name="fhir_aggregator_client",
<<<<<<< HEAD
    version="0.1.3",
=======
    version="0.1.7",
>>>>>>> cc54baa5
    packages=find_packages(),
    install_requires=parse_requirements("requirements.txt"),
    long_description=long_description,
    long_description_content_type='text/markdown',
    author='walsbr',
    author_email='walsbr@ohsu.edu',
    url='https://github.com/FHIR-Aggregator/fhir-query',
    extras_require={
        'dtale': ['dtale'],
    },
    entry_points={
        "console_scripts": [
            "fq=fhir_query:cli.cli",
        ],
    },
)<|MERGE_RESOLUTION|>--- conflicted
+++ resolved
@@ -12,11 +12,7 @@
 
 setup(
     name="fhir_aggregator_client",
-<<<<<<< HEAD
-    version="0.1.3",
-=======
     version="0.1.7",
->>>>>>> cc54baa5
     packages=find_packages(),
     install_requires=parse_requirements("requirements.txt"),
     long_description=long_description,
