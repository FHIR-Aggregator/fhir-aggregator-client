--- conflicted
+++ resolved
@@ -13,11 +13,7 @@
 
 setup(
     name="fhir_aggregator_client",
-<<<<<<< HEAD
-    version="0.1.8rc8",
-=======
     version="0.1.8",
->>>>>>> e6c5aba8
     packages=find_packages(exclude=['ez_setup', 'tests', 'tests.*']),
     install_requires=parse_requirements("requirements.txt"),
     long_description=long_description,
